# Cosmian KMS

![Build status](https://github.com/Cosmian/kms/actions/workflows/ci.yml/badge.svg?branch=main)

Cosmian KMS is an implementation of a high-performance, massively scalable, **Key
Management System** that presents some unique features, such as

- the ability to confidentially run in a public cloud — or any zero-trust environment — using
  Cosmian VM (see [Cosmian VM](https://docs.cosmian.com/compute/cosmian_vm/overview/))
  and application-level encryption
  (see [Redis-Findex](https://docs.cosmian.com/cosmian_key_management_system/replicated_mode/))
- a JSON KMIP 2.1 compliant interface
- support for object tagging to easily manage keys and secrets
- a full-featured command line and graphical
  interface ([CLI](https://docs.cosmian.com/cosmian_key_management_system/cli/cli/))
<<<<<<< HEAD
- Python, Javascript, Dart, Rust, C/C++, and Java clients (see the `cloudproof` libraries
  on [Cosmian Github](https://github.com/Cosmian))
- FIPS 140-2 mode gated behind the feature `fips`
=======
- Python, JavaScript, Dart, Rust, C/C++, and Java clients (see the `cloudproof` libraries
  on [Cosmian GitHub](https://github.com/Cosmian))
- FIPS 140–3 mode gated behind the feature `fips`
>>>>>>> 9d62ce49
- out-of-the-box support of
  [Google Workspace Client Side Encryption (CSE)](https://support.google.com/a/answer/14326936?fl=1&sjid=15335080317297331676-NA)
- out-of-the-box support
  of [Microsoft Double Key Encryption (DKE)](https://learn.microsoft.com/en-us/purview/double-key-encryption)
- [Veracrypt](https://veracrypt.fr/en/Home.html)
  and [LUKS](https://en.wikipedia.org/wiki/Linux_Unified_Key_Setup) disk encryption support

The KMS has extensive
online [documentation](https://docs.cosmian.com/cosmian_key_management_system/)

The KMS can manage keys and secrets used with a comprehensive list of common (AES, ECIES, ...) and
Cosmian advanced cryptographic stacks such as [Covercrypt](https://github.com/Cosmian/cover_crypt).
Keys can be wrapped and unwrapped using RSA, ECIES or RFC5649/AES KWP.

- [Cosmian KMS](#cosmian-kms)
  - [Quick start](#quick-start)
    - [Example](#example)
  - [Repository content](#repository-content)
  - [Building the KMS](#building-the-kms)
    - [Linux or MacOS (CPU Intel or MacOs ARM)](#linux-or-macos-cpu-intel-or-macos-arm)
    - [Windows](#windows)
    - [Build the KMS](#build-the-kms)
    - [Build the Docker Ubuntu container](#build-the-docker-ubuntu-container)
  - [Running the unit and integration tests](#running-the-unit-and-integration-tests)
  - [Development: running the server with cargo](#development-running-the-server-with-cargo)
  - [Setup as a `Supervisor` service](#setup-as-a-supervisor-service)
  - [Server parameters](#server-parameters)
  - [Use the KMS inside a Cosmian VM on SEV/TDX](#use-the-kms-inside-a-cosmian-vm-on-sevtdx)
  - [Releases](#releases)
  - [Benchmarks](#benchmarks)

## Quick start

<<<<<<< HEAD
Pre-built binaries [are available](https://package.cosmian.com/kms/4.18.0/)
for Linux, MacOS, and Windows, as well as Docker images. To run the server binary, OpenSSL must be
available in your path (see "building the KMS" below for details); other binaries do not have this
requirement.
=======
Pre-built binaries [are available](https://package.cosmian.com/kms/4.19.0/)
for Linux, macOS, and Windows, as well as Docker images.
To run the server binary, OpenSSL must be available in your path (see "building the KMS" below
for details); other binaries do not have this requirement.
>>>>>>> 9d62ce49

Using Docker to quick-start a Cosmian KMS server on `http://localhost:9998` that stores its data
inside the container, run the following command:

```sh
docker run -p 9998:9998 --name kms ghcr.io/cosmian/kms:4.19.0
```

Then, use the CLI to issue commands to the KMS.
The CLI, called `ckms`, can be either downloaded from [Cosmian packages](https://package.cosmian.com/kms/) or built and launched from this GitHub project by running

```sh
cargo run --bin ckms -- --help
```

### Example

1. Create a 256-bit symmetric key

```sh
➜ cargo run --bin ckms -- sym keys create --number-of-bits 256 --algorithm aes --tag my-key-file
...
The symmetric key was successfully generated.
   Unique identifier: 87e9e2a8-4538-4701-aa8c-e3af94e44a9e

  Tags:
    - my-key-file
```

2. Encrypt the `image.png` file with AES GCM using the key

```sh
➜ cargo run --bin ckms -- sym encrypt --tag my-key-file --output-file image.enc image.png
...
The encrypted file is available at "image.enc"
```

3. Decrypt the `image.enc` file using the key

```sh
➜ cargo run --bin ckms -- sym decrypt --tag my-key-file --output-file image2.png image.enc
...
The decrypted file is available at "image2.png"
```

Then, use the CLI to issue commands to the KMS.
The CLI, called `ckms`, can be either downloaded from [Cosmian packages](https://package.cosmian.com/kms/) or built and launched from this GitHub project by running 
```sh
cargo run --bin ckms -- --help
```

**Example**

1. Create a 256-bit symmetric key 

```sh
➜ cargo run --bin ckms -- sym keys create --number-of-bits 256 --algorithm aes --tag project1
...
The symmetric key was successfully generated.
	  Unique identifier: 87e9e2a8-4538-4701-aa8c-e3af94e44a9e

  Tags:
    - project1
```

2. Encrypt the `image.png` file with AES GCM using the key

```sh
➜ cargo run --bin ckms -- sym encrypt --tag project1 --output-file image.enc image.png
...
The encrypted file is available at "image.enc"
```

3. Decrypt the `image.enc` file using the key
```sh
➜ cargo run --bin ckms -- sym decrypt --tag project1 --output-file image2.png image.enc
...
The decrypted file is available at "image2.png"
```


See the [documentation](https://docs.cosmian.com/cosmian_key_management_system/) for more.

## Repository content

The server is written in [Rust](https://www.rust-lang.org/) and is broken down into several
binaries:

- A server (`cosmian_kms_server`) which is the KMS itself
- A CLI (`ckms`) to interact with this server

And also some libraries:

- `cosmian_kms_client` to query the server
- `cosmian_kmip` which is an implementation of the KMIP standard
- `cosmian_kms_pyo3` a KMS client in Python.

**Please refer to the README of the inner directories to have more information.**

Find the [public documentation](https://docs.cosmian.com) of the KMS in the `documentation`
directory.

## Building the KMS

<<<<<<< HEAD
To avoid the _additive feature_ issues, the main artifacts - the CLI, the KMS server and the
PKCS11 provider - should directly be built using `cargo build --release`within their own crate, not
from the project root.

In addition, the KMS server must be built against a local installation of OpenSSL 3. Other
artifacts do not have this requirement.

### Linux

Unless you require a FIPS-certified cryptographic module, the distribution provided by OpenSSL should
be sufficient.

You need to have the development packages of OpenSSL installed. On Ubuntu, you can install them
with:

```sh
sudo apt install libssl-dev
```

You may also need to install the `pkg-config` package (on Ubuntu server typically).
=======
OpenSSL v3.2.0 is required to build the KMS.
>>>>>>> 9d62ce49

### Linux or MacOS (CPU Intel or MacOs ARM)

Build OpenSSL v3.2.0 with the following commands:

```sh
export OPENSSL_DIR=/usr/local/openssl
sudo mkdir -p ${OPENSSL_DIR}
sudo chown -R $USER ${OPENSSL_DIR}
bash .github/scripts/local_ossl_instl.sh ${OPENSSL_DIR}
```

### Windows

1. Install Visual Studio Community with the C++ workload and clang support.
2. Install Strawberry Perl.
3. Install `vcpkg` following
   [these instructions](https://github.com/Microsoft/vcpkg#quick-start-windows)

4. Then install OpenSSL 3.2.0:

The files `vcpkg.json` and `vcpkg_fips.json` are provided in the repository to install OpenSSL v3.2.0:

```powershell
vcpkg install --triplet x64-windows-static
vcpkg integrate install
$env:OPENSSL_DIR = "$env:VCPKG_INSTALLATION_ROOT\packages\openssl_x64-windows-static"
```

For a FIPS compliant build, use the following commands (in order to build fips.dll), run also:

```powershell
Copy-Item -Path "vcpkg_fips.json" -Destination "vcpkg.json"
vcpkg install
vcpkg integrate install
```

### Build the KMS

Once OpenSSL is installed, you can build the KMS. To avoid the _additive feature_ issues, the main artifacts - the CLI, the KMS server and the PKCS11 provider - should directly be built using `cargo build --release` within their own crate, not
from the project root.

Build the server and CLI binaries:

```sh
cd crate/server
cargo build --release
cd ../..
cd crate/ckms
cargo build --release
```

### Build the Docker Ubuntu container

You can build a docker containing the KMS server as follows:

```sh
docker build . --network=host -t kms
```

Or:

```sh
# Example with FIPS support
docker build . --network=host \
               --build-arg FEATURES="--features=fips" \
               -t kms
```

## Running the unit and integration tests

By default, tests are run using `cargo test` and an SQLCipher backend (called `sqlite-enc`).
This can be influenced by setting the `KMS_TEST_DB` environment variable to

- `sqlite`, for plain SQLite
- `mysql` (requires a running MySQL or MariaDB server connected using a
  `"mysql://kms:kms@localhost:3306/kms"` URL)
- `postgresql`  (requires a running PostgreSQL server connected using
  a `"postgresql://kms:kms@127.0.0.1:5432/kms"`URL)
- `redis-findex` (requires a running Redis server connected using a
  `"redis://localhost:6379"` URL)

Example: testing with a plain SQLite and some logging

```sh
RUST_LOG="error,cosmian_kms_server=info,cosmian_kms_cli=info" KMS_TEST_DB=sqlite cargo test
````

Alternatively, when writing a test or running a test from your IDE, the following can be inserted
at the top of the test:

```rust
unsafe {
set_var("RUST_LOG", "error,cosmian_kms_server=debug,cosmian_kms_cli=info");
set_var("RUST_BACKTRACE", "1");
set_var("KMS_TEST_DB", "redis-findex");
}
log_init(option_env!("RUST_LOG"));
```

## Development: running the server with cargo

To run the server with cargo, you need to set the `RUST_LOG` environment variable to the desired
log level and select the correct backend (which defaults to `sqlite-enc`).

```sh
RUST_LOG="info,cosmian_kms_server=debug" \
cargo run --bin cosmian_kms_server -- \
--database-type redis-findex --database-url redis://localhost:6379 \
--redis-master-password secret --redis-findex-label label
```

## Setup as a `Supervisor` service

Supervisor (A Process Control System) is a client/server system that allows its users to monitor and
control a number of processes on UNIX-like operating systems.

Concerning the KMS, copy the binary `target/release/cosmian_kms_server` to the remote machine folder
according to [cosmian_kms.ini](./resources/supervisor/cosmian_kms.ini) statement (i.e.:
`/usr/sbin/cosmian_kms_server`).

Copy the [cosmian_kms.ini](./resources/supervisor/cosmian_kms.ini) config file
as `/etc/supervisord.d/cosmian_kms.ini` in the remote machine.

Run:

```console
supervisorctl reload
supervisorctl start cosmian_kms
supervisorctl status cosmian_kms
```

## Server parameters

If a configuration file is provided, parameters are set following this order:

- conf file (env variable `COSMIAN_KMS_CONF` set by default to `/etc/cosmian_kms/server.toml`)
- default (set on struct)

Otherwise, the parameters are set following this order:

- args in the command line
- env var
- default (set on struct)

## Use the KMS inside a Cosmian VM on SEV/TDX

See [this README](https://github.com/Cosmian/cosmian_vm) for more details about Cosmian VM.

To deploy the KMS inside a Cosmian VM, connect to the VM and follow these steps:

```console
# Copy from resources/supervisor/cosmian_kms.ini
$ sudo vi /etc/supervisord.d/cosmian_kms.ini

# Copy the KMS server binary
$ sudo cp some_location/cosmian_kms_server /usr/sbin/cosmian_kms

# Create a conf file for the KMS (from resources/server.toml)
# Instead of using default path `/etc/cosmian_kms/server.toml`,
# we are using a path within LUKS encrypted container
$ sudo vi /var/lib/cosmian_vm/data/app.conf
$ sudo export COSMIAN_KMS_CONF="/var/lib/cosmian_vm/data/app.conf"
$ sudo supervisorctl reload
$ sudo supervisorctl start cosmian_kms

# Check logs
$ sudo tail -f /var/log/cosmian_kms.err.log
$ sudo tail -f /var/log/cosmian_kms.out.log
```

Now you can interact with your KMS through the KMS CLI.

You can also interact with the Cosmian VM Agent through its own CLI as follows:

```console
# From your local machine
# Snapshot the VM (it could take a while)
$ ./cosmian_vm --url https://<DOMAIN_NAME>:<PORT> snapshot

# From time to time, verify it
$ ./cosmian_vm --url https://<DOMAIN_NAME>:<PORT> verify --snapshot ./cosmian_vm.snapshot
Reading the snapshot...
Fetching the collaterals...
[ OK ] Verifying TPM attestation
[ OK ] Verifying VM integrity (against N files)
[ OK ] Verifying TEE attestation
```

You can also provide the configuration file of the KMS through the Cosmian VM Agent and let it start
the KMS.

1. Check that the `/etc/supervisord.d/cosmian_kms.ini` contains the following line:
   `environment=COSMIAN_KMS_CONF=/var/lib/cosmian_vm/data/app.conf`
2. Add the following lines in `/etc/cosmian_vm/agent.toml`

```toml
[app]
service_type = "supervisor"
service_app_name = "cosmian_kms"
app_storage = "data/"
```

3. Provide the configuration (where `server.toml` is the configuration file of the KMS):

```console
$ ./cosmian_vm --url https://domain.name:port app init -c server.toml
Processing init of the deployed app...
The app has been configured
```

4. Save the printed key for further use
5. In case of reboot, you will need to restart the KMS manually by sending the configuration
   decryption key (the key saved at step 4):

```console
./cosmian_vm --url https://domain.name:port app restart --key 378f1f1b3b5cc92ed576edba265cc91de6872d61c00b0e01dba6d0ea80520820
```

## Releases

All releases can be found in the public URL [package.cosmian.com](https://package.cosmian.com/kms/).

## Benchmarks

To run benchmarks, go to the `crate/test_server` directory and run:

```sh
cargo bench
```

Typical values for single-threaded HTTP KMIP 2.1 requests
(zero network latency) are as follows

```text
- RSA PKCSv1.5:
    - encrypt
            - 2048 bits: 128 microseconds
            - 4096 bits: 175 microseconds
    - decrypt
            - 2048 bits: 830 microseconds
            - 4096 bits: 4120 microseconds
- RSA PKCS OAEP:
    - encrypt
            - 2048 bits: 134 microseconds
            - 4096 bits: 173 microseconds
    - decrypt
            - 2048 bits: 849 microseconds
            - 4096 bits: 3823 microseconds
- RSA PKCS KEY WRP (AES):
    - encrypt
            - 2048 bits: 142 microseconds
            - 4096 bits: 198 microseconds
    - decrypt
            - 2048 bits: 824 microseconds
            - 4096 bits: 3768 microseconds
- RSA Keypair creation (saved in KMS DB)
    -  2048 bits: 33 milliseconds
    -  4096 bits: 322 milliseconds
```<|MERGE_RESOLUTION|>--- conflicted
+++ resolved
@@ -13,15 +13,9 @@
 - support for object tagging to easily manage keys and secrets
 - a full-featured command line and graphical
   interface ([CLI](https://docs.cosmian.com/cosmian_key_management_system/cli/cli/))
-<<<<<<< HEAD
 - Python, Javascript, Dart, Rust, C/C++, and Java clients (see the `cloudproof` libraries
   on [Cosmian Github](https://github.com/Cosmian))
 - FIPS 140-2 mode gated behind the feature `fips`
-=======
-- Python, JavaScript, Dart, Rust, C/C++, and Java clients (see the `cloudproof` libraries
-  on [Cosmian GitHub](https://github.com/Cosmian))
-- FIPS 140–3 mode gated behind the feature `fips`
->>>>>>> 9d62ce49
 - out-of-the-box support of
   [Google Workspace Client Side Encryption (CSE)](https://support.google.com/a/answer/14326936?fl=1&sjid=15335080317297331676-NA)
 - out-of-the-box support
@@ -55,17 +49,10 @@
 
 ## Quick start
 
-<<<<<<< HEAD
 Pre-built binaries [are available](https://package.cosmian.com/kms/4.18.0/)
 for Linux, MacOS, and Windows, as well as Docker images. To run the server binary, OpenSSL must be
 available in your path (see "building the KMS" below for details); other binaries do not have this
 requirement.
-=======
-Pre-built binaries [are available](https://package.cosmian.com/kms/4.19.0/)
-for Linux, macOS, and Windows, as well as Docker images.
-To run the server binary, OpenSSL must be available in your path (see "building the KMS" below
-for details); other binaries do not have this requirement.
->>>>>>> 9d62ce49
 
 Using Docker to quick-start a Cosmian KMS server on `http://localhost:9998` that stores its data
 inside the container, run the following command:
@@ -112,40 +99,11 @@
 ```
 
 Then, use the CLI to issue commands to the KMS.
-The CLI, called `ckms`, can be either downloaded from [Cosmian packages](https://package.cosmian.com/kms/) or built and launched from this GitHub project by running 
+The CLI, called `ckms`, can be either downloaded from [Cosmian packages](https://package.cosmian.com/kms/) or built and launched from this GitHub project by running
+
 ```sh
 cargo run --bin ckms -- --help
 ```
-
-**Example**
-
-1. Create a 256-bit symmetric key 
-
-```sh
-➜ cargo run --bin ckms -- sym keys create --number-of-bits 256 --algorithm aes --tag project1
-...
-The symmetric key was successfully generated.
-	  Unique identifier: 87e9e2a8-4538-4701-aa8c-e3af94e44a9e
-
-  Tags:
-    - project1
-```
-
-2. Encrypt the `image.png` file with AES GCM using the key
-
-```sh
-➜ cargo run --bin ckms -- sym encrypt --tag project1 --output-file image.enc image.png
-...
-The encrypted file is available at "image.enc"
-```
-
-3. Decrypt the `image.enc` file using the key
-```sh
-➜ cargo run --bin ckms -- sym decrypt --tag project1 --output-file image2.png image.enc
-...
-The decrypted file is available at "image2.png"
-```
-
 
 See the [documentation](https://docs.cosmian.com/cosmian_key_management_system/) for more.
 
@@ -170,30 +128,7 @@
 
 ## Building the KMS
 
-<<<<<<< HEAD
-To avoid the _additive feature_ issues, the main artifacts - the CLI, the KMS server and the
-PKCS11 provider - should directly be built using `cargo build --release`within their own crate, not
-from the project root.
-
-In addition, the KMS server must be built against a local installation of OpenSSL 3. Other
-artifacts do not have this requirement.
-
-### Linux
-
-Unless you require a FIPS-certified cryptographic module, the distribution provided by OpenSSL should
-be sufficient.
-
-You need to have the development packages of OpenSSL installed. On Ubuntu, you can install them
-with:
-
-```sh
-sudo apt install libssl-dev
-```
-
-You may also need to install the `pkg-config` package (on Ubuntu server typically).
-=======
 OpenSSL v3.2.0 is required to build the KMS.
->>>>>>> 9d62ce49
 
 ### Linux or MacOS (CPU Intel or MacOs ARM)
 
