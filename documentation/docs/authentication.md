The KMS server can start in authenticated or non-authenticated mode (the default).

## Determining the user

In non-authenticated mode, the server maps all requests to the default user, configured using the `--default-username` option (or the `KMS_DEFAULT_USERNAME` environment variable). This user will default to `admin` if not set.

```sh
--default-username <DEFAULT_USERNAME>
    The default username to use when no authentication method is provided

    [env: KMS_DEFAULT_USERNAME=]
    [default: admin]
```

In authenticated mode, the server requires authentication for all requests. The authentication method can be either:

- a TLS client certificate and the server extracts the username from the certificate's subject common name (CN)
- or a JWT access token and the server extracts the username from the token's subject (sub) claim

However, If the `--force-default-username` option (or the `KMS_FORCE_DEFAULT_USERNAME` environment variable) is set, the server still performs the authentication but maps all requests to the default username.

## Using TLS client certificates

The server must be started using TLS, and the certificate used to verify the clients' certificate must be provided in PEM format using the `--authority-cert-file` option.

!!! info "Example client TLS authentication."

    ```sh
<<<<<<< HEAD
    docker run -p 9998:9998 --name kms ghcr.io/cosmian/kms:4.11.2 \
=======
    docker run -p 9998:9998 --name kms ghcr.io/cosmian/kms:4.11.3 \
>>>>>>> fe9682bc
        --https-p12-file kms.server.p12  --https-p12-password password \
        --authority-cert-file verifier.cert.pem
    ```

The server extracts the username from the client certificate's subject common name (CN) unless the `--force-default-username` option (or the `KMS_FORCE_DEFAULT_USERNAME` environment variable) is set, in which case the server uses the default username.

## Using JWT access tokens

The server supports [JWT access tokens](https://jwt.io/) which are compatible with [Open ID Connect](https://openid.net/connect/).

The server validates the JWT tokens signatures using the token issuer [JSON Web Key Set (JWKS)](https://datatracker.ietf.org/doc/html/rfc7517.) that is pulled on server start.

### The JWT token

The JWT token must be passed to the endpoints of the KMS server using the HTTP Authorization header:

```sh
Authorization: Bearer <TOKEN>
```

The JWT token should contain the following claims:

- `iss`: The issuer of the token. This should be the authorization server URL.
- `sub`: The subject of the token. This should be the email address of the user.
- `aud`: The audience of the token. OPTIONAL: this should be identical to the one set on the KMS server.
- `exp`: The expiration time of the token. This should be a timestamp in the future.
- `iat`: The time the token was issued. This should be a timestamp in the past.

On the `ckms` command line interface, the token is configured in the client configuration. Please refer to the [CLI documentation](cli/cli.md) for more details.

### Configuring the KMS server for JWT authentication

The KMS server JWT authentication is configured using three command line options (or corresponding environment variables):

!!! info "Example of JWT Configuration"
Below is an example of a JWT configuration for the KMS server using Google as the authorization server.

```sh
<<<<<<< HEAD
docker run -p 9998:9998 --name kms ghcr.io/cosmian/kms:4.11.2 \
=======
docker run -p 9998:9998 --name kms ghcr.io/cosmian/kms:4.11.3 \
>>>>>>> fe9682bc
    --jwt-issuer-uri=https://accounts.google.com \
    --jwks-uri=https://www.googleapis.com/oauth2/v3/certs \
    --jwt-audience=cosmian_kms
```

#### JWT issuer URI

The issuer URI of the JWT token is called to validate the token signature.

- server option: `--jwt-issuer-uri <JWT_ISSUER_URI>`
- env. variable: `KMS_JWT_ISSUER_URI=<JWT_ISSUER_URI>`

#### JWKS URI

The optional JWKS (JSON Web Key Set) URI of the JWT token is called to retrieve the keyset on server start.
Defaults to `<jwt-issuer-uri>/.well-known/jwks.json` if not set.

- server option: `--jwks-uri <JWKS_URI>`
- env. variable: `KMS_JWKS_URI=<JWKS_URI>`

#### JWT audience

The KMS server validates the JWT `aud` claim against this value if set

- server option: `--jwt-audience <JWT_AUDIENCE>`
- env. variable: `KMS_JWT_AUDIENCE=<JWT_AUDIENCE>`

#### Using Google ID tokens

Use the following options to configure the KMS server for Google ID tokens:

```sh
--jwt-issuer-uri=https://accounts.google.com
--jwks-uri=https://www.googleapis.com/oauth2/v3/certs
```

#### Using Auth0

Use the following options to configure the KMS server for Auth0:

```sh
--jwt-issuer-uri=https://<your-tenant>.<region>.auth0.com/
--jwks-uri=https://<your-tenant>.<region>.auth0.com/.well-known/jwks.json
```

Note: the `/` is mandatory at the end of the issuer URL; if not present the `iss` will not validate

#### Using Google Firebase

Use the following options to configure the KMS server for Google Firebase:

```sh
--jwt-issuer-uri=https://securetoken.google.com/<YOUR-PROJECT-ID>
--jwks-uri=https://www.googleapis.com/service_accounts/v1/metadata/x509/securetoken@system.gserviceaccount.com
```

#### Using Okta

Use the following options to configure the KMS server for Okta:

```sh
--jwt-issuer-uri=https://<OKTA_TENANT_NAME>.com
--jwks-uri=https://<OKTA_TENANT_NAME>.com/oauth2/v1/keys
--jwt-audience=<OKTA_CLIENT_ID>
```<|MERGE_RESOLUTION|>--- conflicted
+++ resolved
@@ -26,11 +26,7 @@
 !!! info "Example client TLS authentication."
 
     ```sh
-<<<<<<< HEAD
-    docker run -p 9998:9998 --name kms ghcr.io/cosmian/kms:4.11.2 \
-=======
     docker run -p 9998:9998 --name kms ghcr.io/cosmian/kms:4.11.3 \
->>>>>>> fe9682bc
         --https-p12-file kms.server.p12  --https-p12-password password \
         --authority-cert-file verifier.cert.pem
     ```
@@ -69,11 +65,7 @@
 Below is an example of a JWT configuration for the KMS server using Google as the authorization server.
 
 ```sh
-<<<<<<< HEAD
-docker run -p 9998:9998 --name kms ghcr.io/cosmian/kms:4.11.2 \
-=======
 docker run -p 9998:9998 --name kms ghcr.io/cosmian/kms:4.11.3 \
->>>>>>> fe9682bc
     --jwt-issuer-uri=https://accounts.google.com \
     --jwks-uri=https://www.googleapis.com/oauth2/v3/certs \
     --jwt-audience=cosmian_kms
