use std::{array::TryFromSliceError, str::Utf8Error};

#[cfg(test)]
use assert_cmd::cargo::CargoError;
use cosmian_kmip::{
    error::KmipError,
    kmip::{kmip_operations::ErrorReason, ttlv::error::TtlvError},
};
use cosmian_kms_client::RestClientError;
use pem::PemError;
use thiserror::Error;

pub mod result;

// Each error type must have a corresponding HTTP status code (see `kmip_endpoint.rs`)
#[derive(Error, Debug)]
pub enum CliError {
    // When a user requests an endpoint which does not exist
    #[error("Not Supported route: {0}")]
    RouteNotFound(String),

    // When a user requests something not supported by the server
    #[error("Not Supported: {0}")]
    NotSupported(String),

    // When a user requests something which is a non-sense
    #[error("Inconsistent operation: {0}")]
    InconsistentOperation(String),

    // When a user requests an id which does not exist
    #[error("Item not found: {0}")]
    ItemNotFound(String),

    // Missing arguments in the request
    #[error("Invalid Request: {0}")]
    InvalidRequest(String),

    // Any errors on KMIP format due to mistake of the user
    #[error("{0}: {1}")]
    KmipError(ErrorReason, String),

    // Any errors related to a bad behavior of the server but not related to the user input
    #[error("Server error: {0}")]
    ServerError(String),

    // Any actions of the user which is not allowed
    #[error("Access denied: {0}")]
    Unauthorized(String),

    // A cryptographic error
    #[error("Cryptographic error: {0}")]
    Cryptographic(String),

    // Conversion errors
    #[error("Conversion error: {0}")]
    Conversion(String),

    // When the KMS client returns an error
    #[error("{0}")]
    KmsClientError(String),

    // Other errors
    #[error("invalid options: {0}")]
    UserError(String),

    // Other errors
    #[error("{0}")]
    Default(String),

    // Url parsing errors
    #[error(transparent)]
    UrlParsing(#[from] url::ParseError),
}

<<<<<<< HEAD
=======
impl CliError {
    #[must_use]
    pub fn reason(&self, reason: ErrorReason) -> Self {
        match self {
            Self::KmipError(_r, e) => Self::KmipError(reason, e.clone()),
            e => Self::KmipError(reason, e.to_string()),
        }
    }
}

>>>>>>> 092f8317
impl From<&KmipError> for CliError {
    fn from(e: &KmipError) -> Self {
        Self::KmipError(ErrorReason::Invalid_Attribute, e.to_string())
    }
}

impl From<TtlvError> for CliError {
    fn from(e: TtlvError) -> Self {
        Self::KmipError(ErrorReason::Codec_Error, e.to_string())
    }
}

impl From<der::Error> for CliError {
    fn from(e: der::Error) -> Self {
        Self::Conversion(e.to_string())
    }
}

impl From<cloudproof::reexport::crypto_core::CryptoCoreError> for CliError {
    fn from(e: cloudproof::reexport::crypto_core::CryptoCoreError) -> Self {
        Self::Cryptographic(e.to_string())
    }
}

impl From<cloudproof::reexport::crypto_core::reexport::pkcs8::Error> for CliError {
    fn from(e: cloudproof::reexport::crypto_core::reexport::pkcs8::Error) -> Self {
        Self::Conversion(e.to_string())
    }
}

impl From<TryFromSliceError> for CliError {
    fn from(e: TryFromSliceError) -> Self {
        Self::Conversion(e.to_string())
    }
}

impl From<std::io::Error> for CliError {
    fn from(e: std::io::Error) -> Self {
        Self::ServerError(e.to_string())
    }
}

impl From<serde_json::Error> for CliError {
    fn from(e: serde_json::Error) -> Self {
        Self::Conversion(e.to_string())
    }
}

impl From<cloudproof::reexport::cover_crypt::Error> for CliError {
    fn from(e: cloudproof::reexport::cover_crypt::Error) -> Self {
        Self::InvalidRequest(e.to_string())
    }
}

impl From<Utf8Error> for CliError {
    fn from(e: Utf8Error) -> Self {
        Self::Default(e.to_string())
    }
}

impl From<std::string::FromUtf8Error> for CliError {
    fn from(e: std::string::FromUtf8Error) -> Self {
        Self::Default(e.to_string())
    }
}

#[cfg(test)]
impl From<reqwest::Error> for CliError {
    fn from(e: reqwest::Error) -> Self {
        Self::Default(e.to_string())
    }
}

#[cfg(test)]
impl From<CargoError> for CliError {
    fn from(e: CargoError) -> Self {
        Self::Default(e.to_string())
    }
}

impl From<KmipError> for CliError {
    fn from(e: KmipError) -> Self {
        match e {
            KmipError::InvalidKmipValue(r, s) => Self::KmipError(r, s),
            KmipError::InvalidKmipObject(r, s) => Self::KmipError(r, s),
            KmipError::KmipNotSupported(_, s) => Self::NotSupported(s),
            KmipError::NotSupported(s) => Self::NotSupported(s),
            KmipError::KmipError(r, s) => Self::KmipError(r, s),
            KmipError::Default(s) => Self::NotSupported(s),
            KmipError::OpenSSL(s) => Self::NotSupported(s),
            KmipError::InvalidSize(s) => Self::NotSupported(s),
            KmipError::InvalidTag(s) => Self::NotSupported(s),
            KmipError::Derivation(s) => Self::NotSupported(s),
            KmipError::ConversionError(s) => Self::NotSupported(s),
        }
    }
}

impl From<base64::DecodeError> for CliError {
    fn from(e: base64::DecodeError) -> Self {
        Self::Default(e.to_string())
    }
}

impl From<RestClientError> for CliError {
    fn from(e: RestClientError) -> Self {
        Self::KmsClientError(e.to_string())
    }
}

impl From<PemError> for CliError {
    fn from(e: PemError) -> Self {
        Self::Conversion(format!("PEM error: {e}"))
    }
}

impl From<std::fmt::Error> for CliError {
    fn from(e: std::fmt::Error) -> Self {
        Self::Default(e.to_string())
    }
}

/// Return early with an error if a condition is not satisfied.
///
/// This macro is equivalent to `if !$cond { return Err(From::from($err)); }`.
#[macro_export]
macro_rules! cli_ensure {
    ($cond:expr, $msg:literal $(,)?) => {
        if !$cond {
            return ::core::result::Result::Err($crate::cli_error!($msg));
        }
    };
    ($cond:expr, $err:expr $(,)?) => {
        if !$cond {
            return ::core::result::Result::Err($err);
        }
    };
    ($cond:expr, $fmt:expr, $($arg:tt)*) => {
        if !$cond {
            return ::core::result::Result::Err($crate::cli_error!($fmt, $($arg)*));
        }
    };
}

/// Construct a server error from a string.
#[macro_export]
macro_rules! cli_error {
    ($msg:literal) => {
        $crate::error::CliError::Default(::core::format_args!($msg).to_string())
    };
    ($err:expr $(,)?) => ({
        $crate::error::CliError::Default($err.to_string())
    });
    ($fmt:expr, $($arg:tt)*) => {
        $crate::error::CliError::Default(::core::format_args!($fmt, $($arg)*).to_string())
    };
}

/// Return early with an error if a condition is not satisfied.
#[macro_export]
macro_rules! cli_bail {
    ($msg:literal) => {
        return ::core::result::Result::Err($crate::cli_error!($msg))
    };
    ($err:expr $(,)?) => {
        return ::core::result::Result::Err($err)
    };
    ($fmt:expr, $($arg:tt)*) => {
        return ::core::result::Result::Err($crate::cli_error!($fmt, $($arg)*))
    };
}

#[cfg(test)]
mod tests {
    use super::CliError;

    #[test]
    fn test_cli_error_interpolation() {
        let var = 42;
        let err = cli_error!("interpolate {var}");
        assert_eq!("interpolate 42", err.to_string());

        let err = bail();
        assert_eq!("interpolate 43", err.unwrap_err().to_string());

        let err = ensure();
        assert_eq!("interpolate 44", err.unwrap_err().to_string());
    }

    fn bail() -> Result<(), CliError> {
        let var = 43;
        if true {
            cli_bail!("interpolate {var}");
        }
        Ok(())
    }

    fn ensure() -> Result<(), CliError> {
        let var = 44;
        cli_ensure!(false, "interpolate {var}");
        Ok(())
    }
}<|MERGE_RESOLUTION|>--- conflicted
+++ resolved
@@ -72,8 +72,6 @@
     UrlParsing(#[from] url::ParseError),
 }
 
-<<<<<<< HEAD
-=======
 impl CliError {
     #[must_use]
     pub fn reason(&self, reason: ErrorReason) -> Self {
@@ -84,7 +82,6 @@
     }
 }
 
->>>>>>> 092f8317
 impl From<&KmipError> for CliError {
     fn from(e: &KmipError) -> Self {
         Self::KmipError(ErrorReason::Invalid_Attribute, e.to_string())
