<!DOCTYPE html>
<html lang="en">
  <head>
    <meta charset="UTF-8" />
    <link rel="icon" href="/ui/assets/cropped-favicon-cosmian-32x32-BVkavOsn.png" sizes="32x32" />
    <meta name="viewport" content="width=device-width, initial-scale=1.0" />
    <title>Cosmian KMS</title>
<<<<<<< HEAD
    <script type="module" crossorigin src="/ui/assets/index-Bh4OL5Ny.js"></script>
=======
    <script type="module" crossorigin src="/ui/assets/index-DysxKxB2.js"></script>
>>>>>>> 6e2ae2fc
    <link rel="stylesheet" crossorigin href="/ui/assets/index-hLx62Hkm.css">
  </head>
  <body>
    <div id="root" class="h-screen"></div>
  </body>
</html><|MERGE_RESOLUTION|>--- conflicted
+++ resolved
@@ -5,11 +5,7 @@
     <link rel="icon" href="/ui/assets/cropped-favicon-cosmian-32x32-BVkavOsn.png" sizes="32x32" />
     <meta name="viewport" content="width=device-width, initial-scale=1.0" />
     <title>Cosmian KMS</title>
-<<<<<<< HEAD
-    <script type="module" crossorigin src="/ui/assets/index-Bh4OL5Ny.js"></script>
-=======
     <script type="module" crossorigin src="/ui/assets/index-DysxKxB2.js"></script>
->>>>>>> 6e2ae2fc
     <link rel="stylesheet" crossorigin href="/ui/assets/index-hLx62Hkm.css">
   </head>
   <body>
