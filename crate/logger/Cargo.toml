--- conflicted
+++ resolved
@@ -1,10 +1,6 @@
 [package]
 name = "cosmian_logger"
-<<<<<<< HEAD
-version = "4.11.2"
-=======
 version = "4.11.3"
->>>>>>> fe9682bc
 authors = ["Emmanuel Coste <emmanuel.coste@cosmian.com>"]
 edition = "2021"
 license-file = "../../LICENSE.md"
