--- conflicted
+++ resolved
@@ -68,13 +68,8 @@
 /// - NIST.FIPS.186-5
 #[cfg(not(feature = "fips"))]
 fn build_mask_from_curve(
-<<<<<<< HEAD
-    curve: RecommendedCurve,
-    is_private_mask: bool,
-=======
     _curve: RecommendedCurve,
     _is_private_mask: bool,
->>>>>>> 8f7e45f2
 ) -> Result<CryptographicUsageMask, KmipError> {
     Ok(CryptographicUsageMask::Unrestricted)
 }
