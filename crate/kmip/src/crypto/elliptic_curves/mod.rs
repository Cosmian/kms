--- conflicted
+++ resolved
@@ -1,11 +1,7 @@
-<<<<<<< HEAD
 #[cfg(feature = "fips")]
 use crate::kmip::kmip_types::CryptographicUsageMask;
 
-#[cfg(not(feature = "fips"))]
-=======
 #[cfg(all(not(feature = "fips"), feature = "openssl"))]
->>>>>>> eea40dd4
 pub mod ecies;
 pub mod kmip_requests;
 pub mod operation;
