--- conflicted
+++ resolved
@@ -1,7 +1,7 @@
 //! These tests  require a connection to a working HSM and are gated behind the `softhsm2` feature.
 //! To run a test, cd into the crate directory and run (replace `XXX` with the actual password):
 //! ```
-//! HSM_USER_PASSWORD=12345678  HSM_SLOT_ID=123456 cargo test --target x86_64-unknown-linux-gnu --features softhsm2 -- tests::test_hsm_all
+//! HSM_USER_PASSWORD=12345678 cargo test --target x86_64-unknown-linux-gnu --features softhsm2 -- tests::test_hsm_all
 //! ```
 
 use std::{collections::HashMap, ptr, sync::Arc, thread};
@@ -13,16 +13,11 @@
 use cosmian_kms_interfaces::{HsmObjectFilter, KeyMaterial, KeyType};
 use cosmian_logger::{info, log_init};
 use libloading::Library;
-<<<<<<< HEAD
 use pkcs11_sys::{
     CK_C_INITIALIZE_ARGS, CK_RV, CK_VOID_PTR, CKF_OS_LOCKING_OK, CKM_AES_CBC, CKM_RSA_PKCS_OAEP,
     CKR_OK,
 };
 use rand::{TryRngCore, rngs::OsRng};
-use tracing::info;
-=======
-use pkcs11_sys::{CK_C_INITIALIZE_ARGS, CK_RV, CK_VOID_PTR, CKF_OS_LOCKING_OK, CKR_OK};
->>>>>>> 1df89b49
 use uuid::Uuid;
 
 use crate::Softhsm2;
